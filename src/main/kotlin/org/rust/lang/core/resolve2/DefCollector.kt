/*
 * Use of this source code is governed by the MIT license that can be
 * found in the LICENSE file.
 */

package org.rust.lang.core.resolve2

import com.intellij.concurrency.SensitiveProgressWrapper
import com.intellij.openapi.progress.ProgressIndicator
import com.intellij.openapi.progress.ProgressManager
import com.intellij.openapi.project.Project
import com.intellij.openapi.util.registry.Registry
import com.intellij.openapi.util.registry.RegistryValue
import com.intellij.openapi.vfs.newvfs.persistent.PersistentFS
import org.rust.cargo.project.workspace.CargoWorkspaceData
import org.rust.lang.core.crate.CratePersistentId
import org.rust.lang.core.macros.*
import org.rust.lang.core.macros.decl.MACRO_DOLLAR_CRATE_IDENTIFIER
import org.rust.lang.core.psi.*
import org.rust.lang.core.psi.ext.body
import org.rust.lang.core.resolve.DEFAULT_RECURSION_LIMIT
import org.rust.lang.core.resolve.Namespace
import org.rust.lang.core.resolve2.ImportType.GLOB
import org.rust.lang.core.resolve2.ImportType.NAMED
import org.rust.lang.core.resolve2.PartialResolvedImport.*
import org.rust.lang.core.resolve2.util.createDollarCrateHelper
import org.rust.lang.core.stubs.RsFileStub
import org.rust.openapiext.*
import org.rust.stdext.HashCode
import org.rust.stdext.getWithRethrow
import java.util.concurrent.Callable
import java.util.concurrent.ExecutorService
import kotlin.math.ceil

private const val CONSIDER_INDETERMINATE_IMPORTS_AS_RESOLVED: Boolean = false
private val EXPAND_MACROS_IN_PARALLEL: RegistryValue = Registry.get("org.rust.resolve.new.engine.macros.parallel")

/** Resolves all imports and expands macros (new items are added to [defMap]) using fixed point iteration algorithm */
class DefCollector(
    private val project: Project,
    private val defMap: CrateDefMap,
    private val context: CollectorContext,
    private val pool: ExecutorService?,
    private val indicator: ProgressIndicator,
) {

    /**
     * Reversed glob-imports graph, that is
     * for each module (`targetMod`) store all modules which contain glob import to `targetMod`
     */
    private val globImports: MutableMap<
        ModData /* target mod */,
        MutableMap<ModData /* source mod */, Visibility>
        > = hashMapOf()
    private val unresolvedImports: MutableList<Import> = context.imports
    private val resolvedImports: MutableList<Import> = mutableListOf()

    private val macroCallsToExpand: MutableList<MacroCallInfo> = context.macroCalls

    /** Created once as optimization */
    private val macroExpander = FunctionLikeMacroExpander.new(project)
    private val macroExpanderShared: MacroExpansionSharedCache = MacroExpansionSharedCache.getInstance()

    private val shouldExpandMacros: Boolean =
        when (val mode = project.macroExpansionManager.macroExpansionMode) {
            MacroExpansionMode.Disabled -> false
            is MacroExpansionMode.New -> mode.scope != MacroExpansionScope.NONE
            MacroExpansionMode.Old -> true
        }

    fun collect() {
        do {
            // Have to call it in loop, because macro can expand to
            // two cfg-disabled mods with same name (first one will be shadowed).
            // See [RsCfgAttrResolveTest.`test import inside expanded shadowed mod 1`].
            removeInvalidImportsAndMacroCalls(defMap, context)
            sortImports(unresolvedImports)

            resolveImports()
            val changed = expandMacros()
        } while (changed)
        defMap.afterBuilt()
    }

    /**
     * Import resolution
     *
     * This is a fixed point algorithm. We resolve imports until no forward progress in resolving imports is made
     */
    private fun resolveImports() {
        do {
            var hasChangedIndeterminateImports = false
            val hasResolvedImports = unresolvedImports.removeIf { import ->
                ProgressManager.checkCanceled()
                when (val status = resolveImport(import)) {
                    is Indeterminate -> {
                        if (import.status is Indeterminate && import.status == status) return@removeIf false

                        import.status = status
                        val changed = recordResolvedImport(import)
                        if (changed) hasChangedIndeterminateImports = true
                        if (CONSIDER_INDETERMINATE_IMPORTS_AS_RESOLVED) {
                            resolvedImports.add(import)
                            true
                        } else {
                            false
                        }
                    }
                    is Resolved -> {
                        import.status = status
                        recordResolvedImport(import)
                        resolvedImports.add(import)
                        true
                    }
                    Unresolved -> false
                }
            }
        } while (hasResolvedImports || hasChangedIndeterminateImports)
    }

    private fun resolveImport(import: Import): PartialResolvedImport {
        if (import.isExternCrate) {
            val externCrateName = import.usePath.single()
            val externCrateDefMap = defMap.resolveExternCrateAsDefMap(externCrateName) ?: return Unresolved
            val def = externCrateDefMap.rootAsPerNs.adjust(import.visibility, isFromNamedImport = true)
            return Resolved(def)
        }

        val result = defMap.resolvePathFp(
            import.containingMod,
            import.usePath,
            ResolveMode.IMPORT,
            withInvisibleItems = import.visibility.isInvisible
        )
        val perNs = result.resolvedDef

        if (!result.reachedFixedPoint || perNs.isEmpty) return Unresolved

        // for path `mod1::mod2::mod3::foo`
        // if any of `mod1`, ... , `mod3` is from other crate
        // then it means that defMap for that crate is already completely filled
        if (result.visitedOtherCrate) return Resolved(perNs)

        val isResolvedInAllNamespaces = perNs.hasAllNamespaces
        val isResolvedGlobImport = import.isGlob && perNs.types.isNotEmpty()
        return if (isResolvedInAllNamespaces || isResolvedGlobImport) {
            Resolved(perNs)
        } else {
            Indeterminate(perNs)
        }
    }

    private fun recordResolvedImport(import: Import): Boolean {
        val def = when (val status = import.status) {
            is Resolved -> status.perNs
            is Indeterminate -> status.perNs
            Unresolved -> error("expected resoled import")
        }

        return if (import.isGlob) {
            recordResolvedGlobImport(import, def)
        } else {
            recordResolvedNamedImport(import, def)
        }
    }

    private fun recordResolvedGlobImport(import: Import, def: PerNs): Boolean {
        val types = def.types.singleOrNull { it.isModOrEnum } ?: run {
            if (isUnitTestMode) error("Glob import from not module or enum: $import")
            return false
        }
        val targetMod = defMap.tryCastToModData(types) ?: return false
        val containingMod = import.containingMod
        when {
            import.isPrelude -> {
                defMap.prelude = targetMod
                return true
            }
            targetMod.crate == defMap.crate -> {
                // glob import from same crate => we do an initial import,
                // and then need to propagate any further additions
                val items = targetMod.getVisibleItems { it.isVisibleFromMod(containingMod) }
                val changed = update(containingMod, items, import.visibility, GLOB)

                /** See [CrateDefMap.hasTransitiveGlobImport] */
                defMap.globImportGraph.recordGlobImport(containingMod, targetMod, import.visibility)

                // record the glob import in case we add further items
                val globImports = globImports.computeIfAbsent(targetMod) { hashMapOf() }
                val existingGlobImportVisibility = globImports[containingMod]
                if (existingGlobImportVisibility?.isStrictlyMorePermissive(import.visibility) != true) {
                    globImports[containingMod] = import.visibility
                }
                return changed
            }
            else -> {
                // glob import from other crate => we can just import everything once
                val items = targetMod.getVisibleItems { it.isVisibleFromOtherCrate() }
                return update(containingMod, items, import.visibility, GLOB)
            }
        }
    }

    private fun recordResolvedNamedImport(import: Import, def: PerNs): Boolean {
        val containingMod = import.containingMod
        val name = import.nameInScope

        // extern crates in the crate root are special-cased to insert entries into the extern prelude
        // https://github.com/rust-lang/rust/pull/54658
        if (import.isExternCrate && containingMod.isCrateRoot && name != "_") {
            val types = def.types.singleOrNull() ?: error("null PerNs.types for extern crate import")
            val externCrateDefMap = defMap.getDefMap(types.path.crate)
            externCrateDefMap?.let {
                defMap.externPrelude[name] = it
                defMap.externCratesInRoot[name] = it
            }
        }

        val defWithAdjustedVisible = def.mapItems {
            if (it.visibility.isInvisible || it.visibility.isVisibleFromMod(containingMod)) {
                it
            } else {
                it.copy(visibility = Visibility.Invisible)
            }
        }
        return update(containingMod, listOf(name to defWithAdjustedVisible), import.visibility, NAMED)
    }

    /**
     * [resolutions] were added (imported or expanded from macro) to [modData] with [visibility].
     * We update [ModData.visibleItems] and propagate [resolutions] to modules which have glob import from [modData].
     */
    private fun update(
        modData: ModData,
        resolutions: List<Pair<String, PerNs>>,
        visibility: Visibility,
        importType: ImportType
    ): Boolean = updateRecursive(modData, resolutions, visibility, importType, depth = 0)

    private fun updateRecursive(
        modData: ModData,
        resolutions: List<Pair<String, PerNs>>,
        // All resolutions are imported with this visibility,
        // the visibilities in the `PerNs` values are ignored and overwritten
        visibility: Visibility,
        importType: ImportType,
        depth: Int
    ): Boolean {
        check(depth <= 100) { "infinite recursion in glob imports!" }

        val resolutionsNew = resolutions.filter { (name, def) ->
            if (name != "_") {
                val defAdjusted = def.adjust(visibility, isFromNamedImport = importType == NAMED)
                    .adjustMultiresolve()
                pushResolutionFromImport(modData, name, defAdjusted)
            } else {
                // TODO: What if `def` is not trait?
                pushTraitResolutionFromImport(modData, def, visibility)
            }
        }
        val changed = resolutionsNew.isNotEmpty()
        if (!changed) return changed

        val globImports = globImports[modData] ?: return changed
        for ((globImportingMod, globImportVis) in globImports) {
            // we know all resolutions have the same `visibility`, so we just need to check that once
            if (!visibility.isVisibleFromMod(globImportingMod)) continue
            updateRecursive(globImportingMod, resolutionsNew, globImportVis, GLOB, depth + 1)
        }
        return changed
    }

    private fun pushTraitResolutionFromImport(modData: ModData, def: PerNs, visibility: Visibility): Boolean {
        check(!def.isEmpty)
        var changed = false
        for (trait in def.types) {
            if (trait.isModOrEnum) continue
            val oldVisibility = modData.unnamedTraitImports[trait.path]
            if (oldVisibility == null || visibility.isStrictlyMorePermissive(oldVisibility)) {
                modData.unnamedTraitImports[trait.path] = visibility
                changed = true
            }
        }
        return changed
    }

    private data class ExpansionInput(val call: MacroCallInfo, val def: MacroDefInfo)
    private data class ExpansionOutput(
        val call: MacroCallInfo,
        val def: MacroDefInfo,
        val expandedFile: RsFileStub,
        val expansion: ExpansionResultOk
    )

    private fun expandMacros(): Boolean {
        if (!shouldExpandMacros) return false
        val macrosToExpandInParallel = mutableListOf<ExpansionInput>()
        val changed = macroCallsToExpand.inPlaceRemoveIf { call ->
            ProgressManager.checkCanceled()
            // TODO: Actually resolve macro instead of name check
            if (call.path.last() == "include") {
                expandIncludeMacroCall(call)
                return@inPlaceRemoveIf true
            }

            val def = defMap.resolveMacroCallToMacroDefInfo(call.containingMod, call.path, call.macroIndex)
                ?: return@inPlaceRemoveIf false

            if (def is ProcMacroDefInfo && def.kind.treatAsBuiltinAttr && call.originalItem != null) {
                val (visItem, namespaces) = call.originalItem
                call.containingMod.addVisibleItem(visItem.name, PerNs.from(visItem, namespaces))
                return@inPlaceRemoveIf true
            }

            macrosToExpandInParallel += ExpansionInput(call, def)
            true
        }
        expandMacrosInParallel(macrosToExpandInParallel)
        return changed
    }

    private fun expandMacrosInParallel(macros: List<ExpansionInput>) {
        if (macros.isEmpty()) return
        val batches = macros.splitInBatches(100)

        val result = if (pool != null && EXPAND_MACROS_IN_PARALLEL.asBoolean()) {
            val indicator = indicator.toThreadSafeProgressIndicator()
            // Don't use `.parallelStream()` - for typical count of batches (10-20) it will run all tasks on current thread
            val tasks = batches.map { batch ->
                Callable {
                    computeInReadActionWithWriteActionPriority(SensitiveProgressWrapper(indicator)) {
                        expandMacrosInBatch(batch)
                    }
                }
            }
            pool.invokeAll(tasks).map { it.getWithRethrow() }
        } else {
            batches.map { expandMacrosInBatch(it) }
        }
        for (batch in result) {
            batch.forEach(this::recordExpansion)
        }
    }

    private fun expandMacrosInBatch(batch: List<ExpansionInput>): List<ExpansionOutput> =
        batch.mapNotNull { (call, def) -> expandMacro(call, def) }

    private fun expandMacro(call: MacroCallInfo, def: MacroDefInfo): ExpansionOutput? {
        val defData = RsMacroDataWithHash.fromDefInfo(def).ok() ?: return null
        val callData = RsMacroCallDataWithHash(RsMacroCallData(call.body, defMap.metaData.env), call.bodyHash)
        val (expandedFile, expansion) =
            macroExpanderShared.createExpansionStub(project, macroExpander, defData, callData) ?: return null
        return ExpansionOutput(call, def, expandedFile, expansion)
    }

    private fun recordExpansion(result: ExpansionOutput): Boolean {
        val (call, def, expandedFile, expansion) = result
        val dollarCrateHelper = createDollarCrateHelper(call, def, expansion)

        val context = getModCollectorContextForExpandedElements(call) ?: return true
        collectExpandedElements(expandedFile, call, context, dollarCrateHelper)
        return true
    }

    private fun expandIncludeMacroCall(call: MacroCallInfo) {
        val modData = call.containingMod
        val containingFile = PersistentFS.getInstance().findFileById(modData.fileId ?: return) ?: return
        val includePath = (call.body as? MacroCallBody.FunctionLike)?.text ?: return
        val parentDirectory = containingFile.parent
        val includingFile = parentDirectory.findFileByMaybeRelativePath(includePath)
        val includingRsFile = includingFile?.toPsiFile(project)?.rustFile
        if (includingRsFile != null) {
            val context = getModCollectorContextForExpandedElements(call) ?: return
<<<<<<< HEAD
            collectFileAndCalculateHash(includingRsFile, call.containingMod, call.macroIndex, context, includingFile.parent)
=======
            collectFile(includingRsFile, call.containingMod, context, call.macroIndex)
>>>>>>> 9e386a2a
        } else {
            val filePath = parentDirectory.pathAsPath.resolve(includePath)
            defMap.missedFiles.add(filePath)
        }
        if (includingFile != null) {
            modData.recordChildFileInUnusualLocation(includingFile.fileId)
        }
    }

    private fun getModCollectorContextForExpandedElements(call: MacroCallInfo): ModCollectorContext? {
        if (call.depth >= DEFAULT_RECURSION_LIMIT) return null
        return ModCollectorContext(
            defMap = defMap,
            context = context,
            macroDepth = call.depth + 1,
            onAddItem = ::onAddItem
        )
    }

    private fun onAddItem(modData: ModData, name: String, perNs: PerNs, visibility: Visibility): Boolean {
        return update(modData, listOf(name to perNs), visibility, NAMED)
    }
}

class Import(
    val containingMod: ModData,
    val usePath: Array<String>,
    val nameInScope: String,
    val visibility: Visibility,
    val isGlob: Boolean = false,
    val isExternCrate: Boolean = false,
    val isPrelude: Boolean = false,  // #[prelude_import]
) {
    var status: PartialResolvedImport = Unresolved

    override fun toString(): String {
        val visibility = when (visibility) {
            Visibility.Public -> "pub "
            is Visibility.Restricted -> when {
                visibility.inMod == containingMod -> ""
                visibility.inMod.isCrateRoot -> "pub(crate) "
                else -> "pub(in ${visibility.inMod}) "
            }
            Visibility.Invisible -> "invisible "
            Visibility.CfgDisabled -> "#[cfg(false)] "
        }
        val use = if (isExternCrate) "extern crate" else "use"
        val glob = if (isGlob) "::*" else ""
        val alias = if (usePath.last() == nameInScope || isGlob) "" else " as $nameInScope"
        return "`${visibility}$use ${usePath.joinToString("::")}$glob$alias;` in ${containingMod.path}"
    }
}

enum class ImportType { NAMED, GLOB }

sealed class PartialResolvedImport {
    /** None of any namespaces is resolved */
    object Unresolved : PartialResolvedImport()

    /** One of namespaces is resolved */
    data class Indeterminate(val perNs: PerNs) : PartialResolvedImport()

    /** All namespaces are resolved, OR it is came from other crate */
    data class Resolved(val perNs: PerNs) : PartialResolvedImport()
}

sealed class MacroDefInfo {
    abstract val crate: CratePersistentId
    abstract val path: ModPath
}

class DeclMacroDefInfo(
    override val crate: CratePersistentId,
    override val path: ModPath,
    val macroIndex: MacroIndex,
    private val bodyText: String,
    val bodyHash: HashCode,
    val hasMacroExport: Boolean,
    val hasLocalInnerMacros: Boolean,
    val hasRustcBuiltinMacro: Boolean,
    project: Project,
) : MacroDefInfo() {
    /** Lazy because usually it should not be used (thanks to macro expansion cache) */
    val body: Lazy<RsMacroBody?> = lazy(LazyThreadSafetyMode.PUBLICATION) {
        val psiFactory = RsPsiFactory(project, markGenerated = false)
        psiFactory.createMacroBody(bodyText)
    }
}

class DeclMacro2DefInfo(
    override val crate: CratePersistentId,
    override val path: ModPath,
    private val bodyText: String,
    val bodyHash: HashCode,
    val hasRustcBuiltinMacro: Boolean,
    project: Project,
) : MacroDefInfo() {
    /** Lazy because usually it should not be used (thanks to macro expansion cache) */
    val body: Lazy<RsMacroBody?> = lazy(LazyThreadSafetyMode.PUBLICATION) {
        val psiFactory = RsPsiFactory(project, markGenerated = false)
        psiFactory.createMacroBody(bodyText)
    }
}

class ProcMacroDefInfo(
    override val crate: CratePersistentId,
    override val path: ModPath,
    val procMacroKind: RsProcMacroKind,
    val procMacroArtifact: CargoWorkspaceData.ProcMacroArtifact?,
    val kind: KnownProcMacroKind,
) : MacroDefInfo()

class MacroCallInfo(
    val containingMod: ModData,
    val macroIndex: MacroIndex,
    val path: Array<String>,
    val body: MacroCallBody,
    val bodyHash: HashCode?,  // null for `include!` macro
    val depth: Int,
    /**
     * `srcOffset` - [CratePersistentId]
     * `dstOffset` - index of [MACRO_DOLLAR_CRATE_IDENTIFIER] in [body]
     */
    val dollarCrateMap: RangeMap = RangeMap.EMPTY,

    /**
     * Non-null in the case of attribute procedural macro if we can fall back that item
     * ([org.rust.lang.core.psi.RsProcMacroPsiUtil.canFallBackAttrMacroToOriginalItem])
     */
    val originalItem: Pair<VisItem, Set<Namespace>>? = null,
) {
    override fun toString(): String = "${containingMod.path}:  ${path.joinToString("::")}! { $body }"
}

/**
 * "Invalid" means it belongs to [ModData] which is no longer accessible from `defMap.root` using [ModData.childModules]
 * It could happen if there is cfg-disabled module, which we collect first (with its imports)
 * And then cfg-enabled module overrides previously created [ModData]
 */
private fun removeInvalidImportsAndMacroCalls(defMap: CrateDefMap, context: CollectorContext) {
    fun collectChildMods(mod: ModData, allMods: HashSet<ModData>) {
        allMods += mod
        for (child in mod.childModules.values) {
            collectChildMods(child, allMods)
        }
    }

    val allMods = hashSetOf<ModData>()
    collectChildMods(defMap.root, allMods)
    context.imports.removeIf { it.containingMod !in allMods }
    context.macroCalls.removeIf { it.containingMod !in allMods }
}

/**
 * This is a workaround for some real-project cases. See:
 * - [RsUseResolveTest.`test import adds same name as existing`]
 * - https://github.com/rust-lang/cargo/blob/875e0123259b0b6299903fe4aea0a12ecde9324f/src/cargo/util/mod.rs#L23
 */
private fun sortImports(imports: MutableList<Import>) {
    imports.sortWith(
        compareBy<Import> { it.visibility === Visibility.CfgDisabled }  // cfg-enabled imports first
            .thenBy { it.isGlob }  // named imports first
            .thenByDescending { it.nameInScope in it.containingMod.visibleItems }
            .thenByDescending { it.containingMod.path.segments.size }  // imports from nested modules first
    )
}

/**
 * Faster alternative to [java.util.Collection.removeIf] that doesn't preserve element order.
 * [filter] is allowed to append to [this].
 * return true if any elements were removed.
 */
private inline fun <T> MutableList<T>.inPlaceRemoveIf(filter: (T) -> Boolean): Boolean {
    var removed = false
    var i = 0
    while (i < size) {
        if (filter(this[i])) {
            removed = true
            this[i] = last()
            removeAt(lastIndex)
        } else {
            ++i
        }
    }
    return removed
}

private fun <T> List<T>.splitInBatches(batchSize: Int): List<List<T>> {
    if (size <= batchSize) return listOf(this)
    val numberBatches = ceil(size.toDouble() / batchSize).toInt()
    val adjustedBatchSize = ceil(size.toDouble() / numberBatches).toInt()
    return chunked(adjustedBatchSize)
}

fun pushResolutionFromImport(modData: ModData, name: String, def: PerNs): Boolean {
    check(!def.isEmpty)

    // optimization: fast path
    val defExisting = modData.visibleItems.putIfAbsent(name, def) ?: return true

    return mergeResolutionFromImport(modData, name, def, defExisting)
}

private fun mergeResolutionFromImport(modData: ModData, name: String, def: PerNs, defExisting: PerNs): Boolean {
    val typesNew = mergeResolutionOneNs(def.types, defExisting.types)
    val valuesNew = mergeResolutionOneNs(def.values, defExisting.values)
    val macrosNew = mergeResolutionOneNs(def.macros, defExisting.macros)
    if (defExisting.types.contentEquals(typesNew)
        && defExisting.values.contentEquals(valuesNew)
        && defExisting.macros.contentEquals(macrosNew)
    ) return false
    modData.visibleItems[name] = PerNs(typesNew, valuesNew, macrosNew)
    return true
}

private fun mergeResolutionOneNs(visItems: Array<VisItem>, visItemsExisting: Array<VisItem>): Array<VisItem> {
    if (visItems.isEmpty()) return visItemsExisting
    if (visItemsExisting.isEmpty()) return visItems

    // all existing items must have same visibility type
    val visibilityType = visItems.visibilityType()
    val visibilityTypeExisting = visItemsExisting.visibilityType()
    if (visibilityType.isWider(visibilityTypeExisting)) return visItems
    if (visibilityTypeExisting.isWider(visibilityType)) return visItemsExisting

    // all existing items must have same import type
    val importType = visItems.importType()
    val importTypeExisting = visItemsExisting.importType()
    if (importType == GLOB && importTypeExisting == NAMED) return visItemsExisting
    if (importType == NAMED && importTypeExisting == GLOB) return visItems

    // for performance reasons
    if (visibilityTypeExisting == VisibilityType.CfgDisabled && visibilityType == VisibilityType.CfgDisabled) {
        return visItems
    }

    // actual multiresolve - unite items and if there is two same items (same path) choose widest visibility
    return mergeResolutionOneNsMultiresolve(visItems, visItemsExisting)
}

private fun mergeResolutionOneNsMultiresolve(
    visItems: Array<VisItem>,
    visItemsExisting: Array<VisItem>
): Array<VisItem> {
    val result = visItemsExisting.associateByTo(hashMapOf()) { it.path }
    for (visItem in visItems) {
        val visItemExisting = result.putIfAbsent(visItem.path, visItem) ?: continue
        if (visItem.visibility.isStrictlyMorePermissive(visItemExisting.visibility)) {
            result[visItem.path] = visItem
        }
        // else keep [visItemExisting]
    }
    return result.values.toTypedArray()
}

// all items must have same visibility type
fun Array<VisItem>.visibilityType(): VisibilityType {
    val visibilityType = first().visibility.type
    testAssert { all { it.visibility.type == visibilityType } }
    return visibilityType
}

private fun Array<VisItem>.importType(): ImportType {
    val isFromNamedImport = first().isFromNamedImport
    testAssert { all { it.isFromNamedImport == isFromNamedImport } }
    return if (isFromNamedImport) NAMED else GLOB
}

private fun CrateDefMap.afterBuilt() {
    root.visitDescendants {
        it.isShadowedByOtherFile = false
    }

    // TODO: uncomment when #[cfg_attr] will be supported
    // testAssert { missedFiles.isEmpty() }
}<|MERGE_RESOLUTION|>--- conflicted
+++ resolved
@@ -371,11 +371,7 @@
         val includingRsFile = includingFile?.toPsiFile(project)?.rustFile
         if (includingRsFile != null) {
             val context = getModCollectorContextForExpandedElements(call) ?: return
-<<<<<<< HEAD
-            collectFileAndCalculateHash(includingRsFile, call.containingMod, call.macroIndex, context, includingFile.parent)
-=======
-            collectFile(includingRsFile, call.containingMod, context, call.macroIndex)
->>>>>>> 9e386a2a
+            collectFile(includingRsFile, call.containingMod, context, call.macroIndex, includingFile.parent)
         } else {
             val filePath = parentDirectory.pathAsPath.resolve(includePath)
             defMap.missedFiles.add(filePath)
