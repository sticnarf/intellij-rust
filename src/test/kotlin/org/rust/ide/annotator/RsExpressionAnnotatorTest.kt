/*
 * Use of this source code is governed by the MIT license that can be
 * found in the LICENSE file.
 */

package org.rust.ide.annotator

class RsExpressionAnnotatorTest : RsAnnotatorTestBase() {
    override val dataPath = "org/rust/ide/annotator/fixtures/expressions"

    fun testUnnecessaryParens() = checkWarnings("""

        struct S { f: i32 }

        fn test() {
            if <weak_warning descr="Predicate expression has unnecessary parentheses">(true)</weak_warning> {
                let _ = 1;
            }

            for x in <weak_warning descr="For loop expression has unnecessary parentheses">(0..10)</weak_warning> {
                let _ = 1;
            }

            match <weak_warning descr="Match expression has unnecessary parentheses">(x)</weak_warning> {
                _ => println!("Hello world")
            }

            if <weak_warning descr="Predicate expression has unnecessary parentheses">(pred)</weak_warning> {
                return <weak_warning descr="Return expression has unnecessary parentheses">(true)</weak_warning>;
            }

            while <weak_warning descr="Predicate expression has unnecessary parentheses">(true)</weak_warning> {
                let _ = 1;
            }

            let e = (<weak_warning descr="Redundant parentheses in expression">(4 + 3)</weak_warning>);
            let _ = match <weak_warning descr="Match expression has unnecessary parentheses">(1)</weak_warning> { _ => 0 };
            let _ = match (S { f: 0 }) { _ => 0 };

            if (S { f: 0 } == S { f: 1 }) {
                let _ = 1;
            }
        }
        """)


    fun testStructExpr() = checkWarnings("""

        #[derive(Default)]
        struct S {
            foo: i32,
            bar: i32
        }

        struct Empty {}

        enum E {
            V {
                foo: i32
            }
        }

        fn main() {
            let _ = S {
                foo: 92,
                <error descr="No such field">baz</error>: 62,
                bar: 11,
            };

            let _ = S {
                foo: 92,
                ..S::default()
            };

            let _ = <error descr="Some fields are missing">S</error> {
                foo: 92,
            };

            let _ = <error descr="Some fields are missing">S</error> {
                foo: 1,
                <error descr="Duplicate field">foo</error>: 2,
            };

            let _ = S {
                foo: 1,
                <error descr="Duplicate field">foo</error>: 2,
                ..S::default()
            };

            let _ = Empty { };

            let _ = <error descr="Some fields are missing">E::V</error> {
                <error descr="No such field">bar</error>: 92
            };
        }

        struct Win {
            foo: i32,
            #[cfg(windows)] bar: i32,
        }

        #[cfg(unix)]
        fn unix_only() {
            let w = Win { foo: 92 };
        }
    """)

    fun testUnion() = checkWarnings("""
        union U { a: i32, b: f32 }

        fn main() {
            let _ = U { a: 92 };
            let _ = U <error descr="Union expressions should have exactly one field">{ a: 92, b: 92.0}</error>;
        }
    """)

    fun `test need unsafe function`() = checkErrors("""
        struct S;

        impl S {
            unsafe fn foo(&self) { return; }
        }

        fn main() {
            let s = S;
            <error descr="Call to unsafe function requires unsafe function or block [E0133]">s.foo()</error>;
        }
    """)

    fun `test need unsafe block`() = checkErrors("""
        struct S;

        impl S {
            unsafe fn foo(&self) { return; }
        }

        fn main() {
            {
                let s = S;
                <error descr="Call to unsafe function requires unsafe function or block [E0133]">s.foo()</error>;
            }
        }
    """)

    fun `test need unsafe 2`() = checkErrors("""
        unsafe fn foo() { return; }

        fn main() {
            <error>foo()</error>;
        }
    """)

    fun `test is unsafe block`() = checkErrors("""
        unsafe fn foo() {}

        fn main() {
            unsafe {
                {
                    foo();
                }
            }
        }
    """)

    fun `test is unsafe function`() = checkErrors("""
        unsafe fn foo() {}

        fn main() {
            unsafe {
                fn bar() {
                    <error>foo()</error>;
                }
            }
        }
    """)

    fun `test unsafe call unsafe`() = checkErrors("""
        unsafe fn foo() {}
        unsafe fn bar() { foo(); }
    """)

<<<<<<< HEAD
    fun `test pointer dereference`() = checkErrors("""
        fn main() {
            let char_ptr: *const char = 42 as *const _;
            let val = <error descr="Dereference of raw pointer requires unsafe function or block [E0133]">*char_ptr</error>;
        }
    """)

    fun `test pointer dereference in unsafe block`() = checkErrors("""
        fn main() {
            let char_ptr: *const char = 42 as *const _;
            let val = unsafe { *char_ptr };
        }
    """)

    fun `test pointer dereference in unsafe fn`() = checkErrors("""
        fn main() {
        }
        unsafe fn foo() {
            let char_ptr: *const char = 42 as *const _;
            let val = *char_ptr;
        }
    """)

    fun `test immutable used at ref mutable method call (self)`() = checkErrors("""
        struct S;

        impl S {
            fn test(&mut self) {
                unimplemented!();
            }
        }

        fn main() {
            let test = S;
            <error>test</error>.test();
        }
    """)

    fun `test mutable used at ref mutable method call (self)`() = checkErrors("""
        struct S;

        impl S {
            fn test(&mut self) {
                unimplemented!();
            }
        }

        fn main() {
            let mut test = S;
            test.test();
        }
    """)

    fun `test mutable used at mutable method call (self)`() = checkErrors("""
        struct S;

        impl S {
            fn test(mut self) {
                unimplemented!();
            }
        }

        fn main() {
            let test = S;
            test.test();
        }
    """)

    fun `test mutable used at mutable method call (args)`() = checkErrors("""
        struct S;

        impl S {
            fn test(&self, test: &mut S) {
                unimplemented!();
            }
        }

        fn main() {
            let test = S;
            let mut reassign = S;
            test.test(&mut reassign);
        }
    """)

    fun `test immutable used at mutable method call (args)`() = checkErrors("""
        struct S;

        impl S {
            fn test(&self, test: &mut S) {
                unimplemented!();
            }
        }

        fn main() {
            let test = S;
            let reassign = S;
            test.test(&mut <error>reassign</error>);
        }
    """)

    fun `test immutable used at mutable call`() = checkErrors("""
        struct S;

        fn test(test: &mut S) {
            unimplemented!();
        }

        fn main() {
            let s = S;
            test(&mut <error>s</error>);
        }
    """)

    fun `test mutable used at mutable call`() = checkErrors("""
        struct S;

        fn test(test: &mut S) {
            unimplemented!();
        }

        fn main() {
            let mut s = S;
            test(&mut s);
        }
    """)

    fun `test immutable used at mutable call (pattern)`() = checkErrors("""
        struct S;

        impl S {
            fn foo(&mut self) {
                unimplemented!();
            }
        }

        fn test((x,y): (&S, &mut S)) {
            <error>x</error>.foo();
        }
    """)

    fun `test mutable used at mutable call (pattern)`() = checkErrors("""
        struct S;

        impl S {
            fn foo(&mut self) {
                unimplemented!();
            }
        }

        fn test((x,y): (&mut S, &mut S)) {
            x.foo();
        }
    """)

    fun `test mutable used at mutable method definition`() = checkErrors("""
        struct S;

        impl S {
            fn test(&mut self) {
                self.foo();
            }
            fn foo(&mut self) {
                unimplemented!();
            }
        }
    """)

    fun `test mutable type should not annotate`() = checkErrors("""
        struct S;

        impl S {
            fn foo(&mut self) {
                unimplemented!();
            }
        }

        trait Test {
            fn test(self);
        }

        impl<'a> Test for &'a mut S {
            fn test(self) {
                self.foo();
            }
        }
    """)

    fun `test immutable used at mutable method definition`() = checkErrors("""
        struct S;

        impl S {
            fn test(&self) {
                <error>self</error>.foo();
            }
            fn foo(&mut self) {
                unimplemented!();
            }
        }
    """)

    fun `test mutable used at mutable function definition`() = checkErrors("""
        fn test(mut test: i32) {
            test = 10
        }
    """)

    fun `test immutable used at mutable function definition`() = checkErrors("""
        fn test(test: i32) {
            <error>test</error> = 10
        }
    """)

    fun `test immutable used at mutable function definition (pattern)`() = checkErrors("""
        fn foo((x, y): (i32, i32)) {
            <error>x</error> = 92;
        }
    """)

    fun `test mutable used at mutable function definition (pattern)`() = checkErrors("""
        fn foo((mut x, y): (i32, i32)) {
            x = 92;
        }
    """)

    fun `test immutable used at mutable function definition (pattern) 2`() = checkErrors("""
        fn foo((x, y): (i32, i32)) {
            <error>y</error> = 92;
        }
    """)

    fun `test mutable used at mutable function definition (pattern) 2`() = checkErrors("""
        fn foo((x, mut y): (i32, i32)) {
            y = 92;
        }
    """)

    fun `test immutable used at reference mutable function definition`() = checkErrors("""
        struct S;

        impl S {
            fn foo(&mut self) {
                unimplemented!();
            }
        }

        fn test(test: &S) {
            <error>test</error>.foo()
        }
    """)

    fun `test mutable used at reference mutable function definition`() = checkErrors("""
        struct S;

        impl S {
            fn foo(&mut self) {
                unimplemented!();
            }
        }

        fn test(test: &mut S) {
            test.foo()
        }
    """)

    fun `test immutable used at reassign`() = checkErrors("""
        fn main() {
            let a;
            if(true) {
                a = 10;
            } else {
                a = 20;
            }
            a = 5;//FIXME(farodin91): this line should fail
        }
    """)

    fun `test mutable used at reassign`() = checkErrors("""
        fn main() {
            let mut x;
            x = 3;
            x = 5;
        }
    """)

    fun `test let some from mutable reference`() = checkErrors("""
        fn foo(optional: Option<&mut Vec<String>>) {
            if let Some(x) = optional {
                *x = "str".to_string();
            }
        }
    """)

    fun `test simple enum variant is treated as mutable`() = checkErrors("""
        enum Foo { FOO }
        fn foo (f: &mut Foo) {}
        fn bar () {
            foo(&mut Foo::FOO);     // Must not be annotated
        }
    """)
=======
>>>>>>> cf970b90
}<|MERGE_RESOLUTION|>--- conflicted
+++ resolved
@@ -179,7 +179,6 @@
         unsafe fn bar() { foo(); }
     """)
 
-<<<<<<< HEAD
     fun `test pointer dereference`() = checkErrors("""
         fn main() {
             let char_ptr: *const char = 42 as *const _;
@@ -203,282 +202,4 @@
         }
     """)
 
-    fun `test immutable used at ref mutable method call (self)`() = checkErrors("""
-        struct S;
-
-        impl S {
-            fn test(&mut self) {
-                unimplemented!();
-            }
-        }
-
-        fn main() {
-            let test = S;
-            <error>test</error>.test();
-        }
-    """)
-
-    fun `test mutable used at ref mutable method call (self)`() = checkErrors("""
-        struct S;
-
-        impl S {
-            fn test(&mut self) {
-                unimplemented!();
-            }
-        }
-
-        fn main() {
-            let mut test = S;
-            test.test();
-        }
-    """)
-
-    fun `test mutable used at mutable method call (self)`() = checkErrors("""
-        struct S;
-
-        impl S {
-            fn test(mut self) {
-                unimplemented!();
-            }
-        }
-
-        fn main() {
-            let test = S;
-            test.test();
-        }
-    """)
-
-    fun `test mutable used at mutable method call (args)`() = checkErrors("""
-        struct S;
-
-        impl S {
-            fn test(&self, test: &mut S) {
-                unimplemented!();
-            }
-        }
-
-        fn main() {
-            let test = S;
-            let mut reassign = S;
-            test.test(&mut reassign);
-        }
-    """)
-
-    fun `test immutable used at mutable method call (args)`() = checkErrors("""
-        struct S;
-
-        impl S {
-            fn test(&self, test: &mut S) {
-                unimplemented!();
-            }
-        }
-
-        fn main() {
-            let test = S;
-            let reassign = S;
-            test.test(&mut <error>reassign</error>);
-        }
-    """)
-
-    fun `test immutable used at mutable call`() = checkErrors("""
-        struct S;
-
-        fn test(test: &mut S) {
-            unimplemented!();
-        }
-
-        fn main() {
-            let s = S;
-            test(&mut <error>s</error>);
-        }
-    """)
-
-    fun `test mutable used at mutable call`() = checkErrors("""
-        struct S;
-
-        fn test(test: &mut S) {
-            unimplemented!();
-        }
-
-        fn main() {
-            let mut s = S;
-            test(&mut s);
-        }
-    """)
-
-    fun `test immutable used at mutable call (pattern)`() = checkErrors("""
-        struct S;
-
-        impl S {
-            fn foo(&mut self) {
-                unimplemented!();
-            }
-        }
-
-        fn test((x,y): (&S, &mut S)) {
-            <error>x</error>.foo();
-        }
-    """)
-
-    fun `test mutable used at mutable call (pattern)`() = checkErrors("""
-        struct S;
-
-        impl S {
-            fn foo(&mut self) {
-                unimplemented!();
-            }
-        }
-
-        fn test((x,y): (&mut S, &mut S)) {
-            x.foo();
-        }
-    """)
-
-    fun `test mutable used at mutable method definition`() = checkErrors("""
-        struct S;
-
-        impl S {
-            fn test(&mut self) {
-                self.foo();
-            }
-            fn foo(&mut self) {
-                unimplemented!();
-            }
-        }
-    """)
-
-    fun `test mutable type should not annotate`() = checkErrors("""
-        struct S;
-
-        impl S {
-            fn foo(&mut self) {
-                unimplemented!();
-            }
-        }
-
-        trait Test {
-            fn test(self);
-        }
-
-        impl<'a> Test for &'a mut S {
-            fn test(self) {
-                self.foo();
-            }
-        }
-    """)
-
-    fun `test immutable used at mutable method definition`() = checkErrors("""
-        struct S;
-
-        impl S {
-            fn test(&self) {
-                <error>self</error>.foo();
-            }
-            fn foo(&mut self) {
-                unimplemented!();
-            }
-        }
-    """)
-
-    fun `test mutable used at mutable function definition`() = checkErrors("""
-        fn test(mut test: i32) {
-            test = 10
-        }
-    """)
-
-    fun `test immutable used at mutable function definition`() = checkErrors("""
-        fn test(test: i32) {
-            <error>test</error> = 10
-        }
-    """)
-
-    fun `test immutable used at mutable function definition (pattern)`() = checkErrors("""
-        fn foo((x, y): (i32, i32)) {
-            <error>x</error> = 92;
-        }
-    """)
-
-    fun `test mutable used at mutable function definition (pattern)`() = checkErrors("""
-        fn foo((mut x, y): (i32, i32)) {
-            x = 92;
-        }
-    """)
-
-    fun `test immutable used at mutable function definition (pattern) 2`() = checkErrors("""
-        fn foo((x, y): (i32, i32)) {
-            <error>y</error> = 92;
-        }
-    """)
-
-    fun `test mutable used at mutable function definition (pattern) 2`() = checkErrors("""
-        fn foo((x, mut y): (i32, i32)) {
-            y = 92;
-        }
-    """)
-
-    fun `test immutable used at reference mutable function definition`() = checkErrors("""
-        struct S;
-
-        impl S {
-            fn foo(&mut self) {
-                unimplemented!();
-            }
-        }
-
-        fn test(test: &S) {
-            <error>test</error>.foo()
-        }
-    """)
-
-    fun `test mutable used at reference mutable function definition`() = checkErrors("""
-        struct S;
-
-        impl S {
-            fn foo(&mut self) {
-                unimplemented!();
-            }
-        }
-
-        fn test(test: &mut S) {
-            test.foo()
-        }
-    """)
-
-    fun `test immutable used at reassign`() = checkErrors("""
-        fn main() {
-            let a;
-            if(true) {
-                a = 10;
-            } else {
-                a = 20;
-            }
-            a = 5;//FIXME(farodin91): this line should fail
-        }
-    """)
-
-    fun `test mutable used at reassign`() = checkErrors("""
-        fn main() {
-            let mut x;
-            x = 3;
-            x = 5;
-        }
-    """)
-
-    fun `test let some from mutable reference`() = checkErrors("""
-        fn foo(optional: Option<&mut Vec<String>>) {
-            if let Some(x) = optional {
-                *x = "str".to_string();
-            }
-        }
-    """)
-
-    fun `test simple enum variant is treated as mutable`() = checkErrors("""
-        enum Foo { FOO }
-        fn foo (f: &mut Foo) {}
-        fn bar () {
-            foo(&mut Foo::FOO);     // Must not be annotated
-        }
-    """)
-=======
->>>>>>> cf970b90
 }